--- conflicted
+++ resolved
@@ -57,22 +57,9 @@
         this.isInConversation = false;
         this.conversations = [["Hello!"]]; // Default conversation
         
-<<<<<<< HEAD
-        // Health properties
-        this.maxHealth = 100; // Default maximum health
-        this.health = this.maxHealth; // Current health
-        this.showHealthBar = true; // Whether to display the health bar
-        this.healthBarWidth = 32; // Width of health bar (same as NPC width)
-        this.healthBarHeight = 4; // Height of health bar
-        this.healthBarYOffset = -10; // Position above the NPC
-        this.isDamaged = false; // Flag for damage visual effect
-        this.damageEffectDuration = 20; // Frames to show damage effect
-        this.damageEffectTimer = 0; // Timer for damage effect
-=======
         // Create and initialize combat system
         this.combatSystem = new CombatSystem(this);
         this.combatSystem.maxHealth = 100; // Default maximum health
->>>>>>> 60a5e1b9
     }
 
     setDebug(debug) {
@@ -99,57 +86,25 @@
     
     // Take damage from player or other sources
     takeDamage(amount) {
-<<<<<<< HEAD
-        this.health = Math.max(0, this.health - amount);
-        this.isDamaged = true;
-        this.damageEffectTimer = this.damageEffectDuration;
-        
-        // Check if NPC is defeated
-        if (this.health <= 0) {
-            this.onDefeat?.();
-        }
-        
-        return this.health <= 0; // Return true if defeated
-=======
         return this.combatSystem.takeDamage(amount);
->>>>>>> 60a5e1b9
     }
     
     // Heal the NPC
     heal(amount) {
-<<<<<<< HEAD
-        this.health = Math.min(this.maxHealth, this.health + amount);
-=======
         this.combatSystem.heal(amount);
->>>>>>> 60a5e1b9
     }
     
     // Reset health to max
     resetHealth() {
-<<<<<<< HEAD
-        this.health = this.maxHealth;
-        this.isDamaged = false;
-=======
         this.combatSystem.resetHealth();
->>>>>>> 60a5e1b9
     }
     
     // Optional callback for when NPC is defeated
     onDefeat() {}
     
     update(player, deltaTime, map) {
-<<<<<<< HEAD
-        // Update damage effect timer if active
-        if (this.isDamaged) {
-            this.damageEffectTimer--;
-            if (this.damageEffectTimer <= 0) {
-                this.isDamaged = false;
-            }
-        }
-=======
         // Update combat system
         this.combatSystem.update(player);
->>>>>>> 60a5e1b9
         
         // Don't update if NPC can't move or is in conversation
         if (!this.canMove || this.isInConversation) return;
@@ -471,10 +426,6 @@
     }
 
     _renderNPC(ctx, screenX, screenY) {
-<<<<<<< HEAD
-        // Basic NPC appearance with damage effect if damaged
-        if (this.isDamaged) {
-=======
         // Render hit animation if active
         if (this.combatSystem.showingHitAnimation) {
             this.combatSystem.renderHitAnimation(ctx, screenX, screenY);
@@ -482,7 +433,6 @@
 
         // Basic NPC appearance with damage effect if damaged
         if (this.combatSystem.isDamaged) {
->>>>>>> 60a5e1b9
             // Flash red when damaged
             ctx.fillStyle = '#ff3333';
             ctx.fillRect(screenX, screenY, this.width, this.height);
@@ -502,11 +452,7 @@
         ctx.fillText(this.name, screenX + 16, screenY - 5);
         
         // Draw health bar if enabled and not at full health
-<<<<<<< HEAD
-        if (this.showHealthBar && this.health < this.maxHealth) {
-=======
         if (this.combatSystem.showHealthBar && this.combatSystem.health < this.combatSystem.maxHealth) {
->>>>>>> 60a5e1b9
             this._renderHealthBar(ctx, screenX, screenY);
         }
     }
@@ -550,11 +496,7 @@
         // Show health info in debug mode
         ctx.fillStyle = 'white';
         ctx.font = '10px Arial';
-<<<<<<< HEAD
-        ctx.fillText(`HP: ${this.health}/${this.maxHealth}`, screenX + this.width / 2, screenY - 30);
-=======
         ctx.fillText(`HP: ${this.combatSystem.health}/${this.combatSystem.maxHealth}`, screenX + this.width / 2, screenY - 30);
->>>>>>> 60a5e1b9
         
         // Show aggro state if aggressive
         if (this.isAggressive) {
@@ -663,34 +605,7 @@
     
     // Draw health bar above the NPC
     _renderHealthBar(ctx, screenX, screenY) {
-<<<<<<< HEAD
-        const barX = screenX;
-        const barY = screenY + this.healthBarYOffset;
-        
-        // Background (empty health)
-        ctx.fillStyle = 'rgba(40, 40, 40, 0.7)';
-        ctx.fillRect(barX, barY, this.healthBarWidth, this.healthBarHeight);
-        
-        // Calculate health percentage
-        const healthPercentage = this.health / this.maxHealth;
-        const currentHealthWidth = this.healthBarWidth * healthPercentage;
-        
-        // Determine color based on health percentage
-        let healthColor;
-        if (healthPercentage > 0.6) {
-            healthColor = 'rgba(0, 200, 0, 0.8)'; // Green for high health
-        } else if (healthPercentage > 0.3) {
-            healthColor = 'rgba(200, 200, 0, 0.8)'; // Yellow for medium health
-        } else {
-            healthColor = 'rgba(200, 0, 0, 0.8)'; // Red for low health
-        }
-        
-        // Draw filled health
-        ctx.fillStyle = healthColor;
-        ctx.fillRect(barX, barY, currentHealthWidth, this.healthBarHeight);
-=======
         this.combatSystem.renderHealthBar(ctx, screenX, screenY);
->>>>>>> 60a5e1b9
     }
     
     render(ctx, mapOffset) {
