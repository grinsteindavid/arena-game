--- conflicted
+++ resolved
@@ -18,19 +18,6 @@
         this.glowIntensity = 0;
         this.glowDirection = 1;
         
-<<<<<<< HEAD
-        // Hit animation properties
-        this.showingHitAnimation = false;
-        this.hitAnimationDuration = 500; // milliseconds
-        this.hitAnimationEndTime = 0;
-        this.hitFistSize = 12;
-        this.hitFistColor = 'rgba(255, 255, 255, 0.8)';
-        
-        // Custom health bar appearance for monsters
-        this.healthBarHeight = 5; // Slightly taller for better visibility
-        this.healthBarYOffset = -12; // Position a bit higher above the monster
-        this.healthBarColors = {
-=======
         // Configure combat system for monster
         this.combatSystem.attackDamage = 10;
         this.combatSystem.attackRange = 40;
@@ -38,7 +25,6 @@
         this.combatSystem.healthBarHeight = 5; // Slightly taller for better visibility
         this.combatSystem.healthBarYOffset = -12; // Position a bit higher above the monster
         this.combatSystem.healthBarColors = {
->>>>>>> 60a5e1b9
             background: 'rgba(40, 40, 40, 0.8)',
             border: 'rgba(0, 0, 0, 0.8)',
             fill: 'rgba(200, 0, 0, 0.9)', // Red for monsters
@@ -214,13 +200,6 @@
     }
     
     _renderNPC(ctx, screenX, screenY) {
-<<<<<<< HEAD
-        // Render the hit animation if active
-        if (this.showingHitAnimation) {
-            this._renderHitAnimation(ctx, screenX, screenY);
-        }
-=======
->>>>>>> 60a5e1b9
         
         // Monster body
         ctx.fillStyle = 'rgba(40, 40, 40, 0.9)';
@@ -304,27 +283,13 @@
     }
     
     /**
-<<<<<<< HEAD
-     * Override takeDamage to add additional visual effects
-=======
      * Override takeDamage to add additional effects if needed
->>>>>>> 60a5e1b9
      * @param {number} amount - Amount of damage to take
      * @returns {boolean} - Whether the monster was defeated
      */
     takeDamage(amount) {
-<<<<<<< HEAD
-        // Call the parent takeDamage method
-        const isDefeated = super.takeDamage(amount);
-        
-        // Always trigger the hit animation when taking damage
-        this.showHitAnimation();
-        
-        return isDefeated;
-=======
         // Call the parent takeDamage method which uses combat system
         return super.takeDamage(amount);
->>>>>>> 60a5e1b9
     }
     
     /**
@@ -337,63 +302,5 @@
         // Monster will be removed in the map's update method
     }
     
-<<<<<<< HEAD
-    /**
-     * Renders a fist hit animation on the monster
-     * @param {CanvasRenderingContext2D} ctx - The canvas rendering context
-     * @param {number} screenX - Screen X coordinate
-     * @param {number} screenY - Screen Y coordinate
-     * @private
-     */
-    _renderHitAnimation(ctx, screenX, screenY) {
-        // Calculate animation progress (0 to 1)
-        const currentTime = Date.now();
-        // Ensure animationProgress is always between 0 and 1
-        const animationProgress = Math.max(0, Math.min(1, (this.hitAnimationEndTime - currentTime) / this.hitAnimationDuration));
-        
-        // Calculate fist position - it should come from the side the player is facing
-        // We'll calculate center position for the monster
-        const centerX = screenX + 16;
-        const centerY = screenY + 16;
-        
-        // Draw fist
-        ctx.save();
-        
-        // Make the fist appear from a random direction each hit for variety
-        const angle = Math.random() * Math.PI * 2;
-        const distance = this.width / 2 * (1 - animationProgress);
-        const fistX = centerX + Math.cos(angle) * distance;
-        const fistY = centerY + Math.sin(angle) * distance;
-        
-        // Draw the fist (simple circle)
-        ctx.fillStyle = this.hitFistColor;
-        ctx.beginPath();
-        ctx.arc(fistX, fistY, this.hitFistSize * animationProgress, 0, Math.PI * 2);
-        ctx.fill();
-        
-        // Draw impact lines
-        ctx.strokeStyle = 'rgba(255, 255, 255, ' + animationProgress + ')';
-        ctx.lineWidth = 2;
-        
-        const impactLineLength = this.hitFistSize * 1.5 * animationProgress;
-        for (let i = 0; i < 5; i++) {
-            const lineAngle = angle + (Math.PI / 4) * i;
-            ctx.beginPath();
-            ctx.moveTo(fistX, fistY);
-            ctx.lineTo(
-                fistX + Math.cos(lineAngle) * impactLineLength,
-                fistY + Math.sin(lineAngle) * impactLineLength
-            );
-            ctx.stroke();
-        }
-        
-        // Flash the monster red when hit
-        ctx.fillStyle = `rgba(255, 0, 0, ${0.3 * animationProgress})`;
-        ctx.fillRect(screenX, screenY, this.width, this.height);
-        
-        ctx.restore();
-    }
-=======
     // Hit animation rendering has been moved to the CombatSystem class
->>>>>>> 60a5e1b9
 }